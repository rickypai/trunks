--- conflicted
+++ resolved
@@ -215,12 +215,7 @@
 	defer func() {
 		res.Latency = time.Since(tm)
 		if err != nil {
-<<<<<<< HEAD
-			// treating invoking failure as 400-BadRequest to count failures
-			res.Code = 400
-=======
 			res.Code = 400 // let metrics know it's getting an error
->>>>>>> 7be1c472
 			res.Error = err.Error()
 		} else {
 			res.Code = 200
